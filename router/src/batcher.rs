use std::{
    cmp::max,
    future::Future,
    mem::take,
    ops::Add,
    pin::Pin,
    sync::{
        atomic::{AtomicBool, Ordering},
        Arc, Mutex
    },
    task::{Context, Poll},
    time::Duration,
};

use axum::{http::StatusCode, Json};
use futures::{future::Map, pin_mut, FutureExt, TryFutureExt};
use nohash_hasher::IntMap;
use text_generation_client::{
    Batch, CachedBatch, ClientError, GenerateError, GenerateTokenResponse, InputTokens,
    RequestsStatus, ShardedClient, Token,
};
use thiserror::Error;
use tokio::{
    select,
    sync::{
        mpsc::{channel, error::TrySendError, unbounded_channel, Sender, UnboundedReceiver},
        oneshot,
        oneshot::{error::RecvError, Receiver},
    },
    time::Instant,
};
use tokio_stream::Stream;
use tracing::{debug, enabled, error, info, warn, Level};

/// Batching and inference logic
use crate::queue::{BatchingConfig, Entry, Queue};
use crate::{
    batch_types::BatchType,
    batcher::{
        InferError::{GenerationError, RequestQueueFull},
        TokenInfos::{WithIds, WithStrings},
    },
    decoder::{Decoder, IncrementalDecoder, IncrementalDecoderWrapper},
    pb::fmaas::{
        token_info::TopToken,
        StopReason,
        StopReason::{
            Cancelled, EosToken, Error, MaxTokens, NotFinished, StopSequence, TimeLimit, TokenLimit,
        },
        TokenInfo, RunningParamsInfoResponse,
    },
    validation::RequestSize,
    ErrorResponse, GenerateRequest,
};
use crate::metrics::{increment_counter, increment_labeled_counter, observe_histogram, observe_labeled_histogram, set_gauge};

/// Batcher
#[derive(Clone)]
pub(crate) struct Batcher {
    /// Request queue
    sender: Sender<Vec<Entry>>,
    /// Tokenizer
    decoder: Arc<Decoder>,
    /// Running params
    pub running_params: Arc<Mutex<RunningParamsInfoResponse>>,
}

impl Batcher {
    pub(crate) fn new<B: BatchType>(
        client: ShardedClient,
        config: BatchingConfig,
        max_waiting_tokens: usize,
        queue_size: usize,
        decoder: Decoder,
        generation_health: Arc<AtomicBool>,
        batch_type: B,
    ) -> Self {
        // Set up queue
        let (sender, receiver) = channel(queue_size);
        let decoder = Arc::new(decoder);
        let running_params = Arc::new(Mutex::new(RunningParamsInfoResponse { queue_length: 0, batch_size: 0 }));

        // Spawn batching background task that contains all the inference logic
        tokio::spawn(
            std::panic::AssertUnwindSafe(batching_task(
                client,
                max_waiting_tokens,
                Queue::new(config, batch_type, receiver, running_params.clone()),
                decoder.clone(),
                generation_health,
                running_params.clone(),
            ))
            .catch_unwind()
            .map_err(|panic| {
                error!("Batching task panicked: {panic:?}");
                std::process::exit(1);
            }),
        );

        Self { sender, decoder, running_params }
    }

    // Returns input if queue is full
    fn enqueue_request(&self, entries: Vec<Entry>) -> Result<(), InferError> {
        self.sender.try_send(entries).map_err(|se| match se {
            TrySendError::Full(ents) => {
                warn!(
                    "Unexpected: Rejecting request of {} input(s) due to full request queue",
                    ents.len()
                );
                RequestQueueFull()
            }
            TrySendError::Closed(_) => panic!("Queue closed"),
        })
    }

    /// Add a new request to the queue and return a future that will generate the text
    pub(crate) async fn infer(
        &self,
        input_length: usize,
        prefix_length: usize,
        request: GenerateRequest,
    ) -> Result<InferResponse, InferError> {
        // One shot channel to communicate with the background batching task
        let (response_tx, response_rx) = oneshot::channel();

        // Try to add the request to the queue
        self.enqueue_request(vec![Entry::new(
            request,
            input_length,
            prefix_length,
            Some(response_tx),
            None,
        )])?;

        // Await on the response from the background task
        // We can safely unwrap as the background task will never drop the sender
        match response_rx.await.unwrap() {
            Ok(ir) => ir.ensure_decoded(&self.decoder),
            Err(err) => Err(GenerationError(err.to_string())),
        }
    }

    // Add a batch of new requests to the queue and return an vec of futures that will generate the text
    pub(crate) async fn infer_batch(
        &self,
        requests: Vec<(RequestSize, GenerateRequest)>,
    ) -> Result<
        Vec<
            Map<
                Receiver<Result<InferResponse, ClientError>>,
                impl FnOnce(
                        Result<Result<InferResponse, ClientError>, RecvError>,
                    ) -> Result<InferResponse, InferError>
                    + '_,
            >,
        >,
        InferError,
    > {
        let mut response_chans = vec![];

        let entries: Vec<Entry> = requests
            .into_iter()
            .map(|(request_size, request)| {
                // One shot channel to communicate with the background batching task
                let (response_tx, response_rx) = oneshot::channel();
                response_chans.push(response_rx.map(
                    move |r: Result<Result<InferResponse, ClientError>, RecvError>| match r.unwrap()
                    {
                        Ok(ir) => ir.ensure_decoded(&self.decoder),
                        Err(err) => Err(GenerationError(err.to_string())),
                    },
                ));

                Entry::new(
                    request,
                    request_size.input_length,
                    request_size.prefix_length,
                    Some(response_tx),
                    None,
                )
            })
            .collect();

        // Try to add the request to the queue
        self.enqueue_request(entries)?;

        Ok(response_chans)
    }

    /// Add a new request to the queue and return a stream that will generate the text
    pub(crate) async fn infer_stream<T, C>(
        &self,
        input_length: usize,
        prefix_length: usize,
        request: GenerateRequest,
        result_map: fn(Result<InferResponse, InferError>) -> T,
        on_drop: fn(&C, u32, StopReason, Option<u64>, Option<Times>, String, Option<InferError>),
        on_drop_context: C,
    ) -> Result<ResponseStream<T, C>, InferError> {
        // Channel to communicate with the background batching task
        let (response_tx, response_rx) = unbounded_channel();

        // Send first response with input token count (and text if requested), and random seed used
        response_tx
            .send(Ok(InferResponse {
                in_token_count: input_length as u32,
                output_text: request
                    .parameters
                    .include_input_text
                    .then(|| request.inputs.clone())
                    .unwrap_or_default(),
                seed: request.parameters.seed.unwrap_or_default(),
                ..Default::default()
            }))
            .unwrap_or_default();

        let has_stop_seq = !request.parameters.stop_seqs.is_empty();
        let include_token_info = request.parameters.include_gen_tokens;

        // Try to add the request to the queue
        self.enqueue_request(vec![Entry::new(
            request,
            input_length,
            prefix_length,
            None,
            Some(response_tx),
        )])?;

        Ok(ResponseStream {
            inner: response_rx,
            map_func: result_map,
            decoder: Some(self.decoder.clone()),
            include_token_info,
            on_drop,
            on_drop_context: Arc::new(on_drop_context),
            token_count: 0,
            output: if has_stop_seq {
                // If stop sequences are requested, incremental decoding is already done in
                // the batching loop
                Accumulator::String(String::new())
            } else {
                Accumulator::Decoder(IncrementalDecoderWrapper::for_decoder(
                    &self.decoder,
                    self.decoder.seq2seq,
                    0,
                ))
            },
            times: None,
            request_id: None,
            stop_reason: NotFinished,
            err: None,
        })
    }
}

enum Accumulator {
    String(String),
    Decoder(IncrementalDecoderWrapper),
}

impl Accumulator {
    fn into_string(self) -> String {
        match self {
            Self::String(string) => string,
            Self::Decoder(idw) => idw.into_string(),
        }
    }
}

impl Default for Accumulator {
    fn default() -> Self {
        Self::String(String::new())
    }
}

/// State associated with the ongoing response stream
pub struct ResponseStream<T, C> {
    inner: UnboundedReceiver<Result<InferResponse, ClientError>>,
    map_func: fn(Result<InferResponse, InferError>) -> T,
    // This is only an option to avoid Arc clones when used in poll_next
    decoder: Option<Arc<Decoder>>,
    include_token_info: bool,
    on_drop: fn(&C, u32, StopReason, Option<u64>, Option<Times>, String, Option<InferError>),
    on_drop_context: Arc<C>,
    token_count: u32,
    output: Accumulator,
    times: Option<Times>,
    request_id: Option<u64>,
    stop_reason: StopReason,
    err: Option<InferError>,
}

impl<T, C> Drop for ResponseStream<T, C> {
    fn drop(&mut self) {
        if self.stop_reason == NotFinished {
            self.stop_reason = match self.err {
                Some(_) => Error,
                None => Cancelled,
            }
        }
        (self.on_drop)(
            &self.on_drop_context,
            self.token_count,
            self.stop_reason,
            self.request_id,
            take(&mut self.times),
            take(&mut self.output).into_string(),
            take(&mut self.err),
        );
    }
}

impl<T, C> Stream for ResponseStream<T, C> {
    type Item = T;

    fn poll_next(mut self: Pin<&mut Self>, cx: &mut Context<'_>) -> Poll<Option<Self::Item>> {
        loop {
            let next = self
                .inner
                .poll_recv(cx)
                .map_err(|err| GenerationError(err.to_string()))
                .map(|o| match o {
                    Some(mut res) => {
                        let mut decode_err = None;
                        match &mut res {
                            Ok(ir) => {
                                self.token_count = ir.gen_token_count;
                                self.stop_reason = ir.reason;
                                if ir.times.is_some() {
                                    self.times = take(&mut ir.times);
                                }
                                if let Some(rid) = ir.request_id {
                                    self.request_id = Some(rid);
                                }
                                let token = match &ir.tokens {
                                    WithIds(toks) if !toks.is_empty() => Some(&toks[0]),
                                    _ => None,
                                };
                                // Detatch and reattach the decoder to appease borrow checker
                                // while avoiding having to clone Arcs
                                let decoder = take(&mut self.decoder);
                                match &mut self.output {
                                    Accumulator::String(str) => {
                                        str.push_str(&ir.output_text);
                                    }
                                    Accumulator::Decoder(id) => {
                                        if let Some(tok) = token {
                                            match id.next(tok.token_id, decoder.as_ref().unwrap()) {
                                                Ok((text, _)) => ir.output_text = text,
                                                Err(err) => decode_err = Some(err),
                                            }
                                        }
                                        // Add remainder if this is the last one
                                        if decode_err.is_none() && ir.reason != NotFinished {
                                            match id.flush(None, decoder.as_ref().unwrap()) {
                                                Ok(text) => ir.output_text += &text,
                                                Err(err) => decode_err = Some(err),
                                            }
                                        }
                                    }
                                }
                                self.decoder = decoder;
                                if !self.include_token_info {
                                    ir.tokens.clear();
                                }
                                ir.decode_token_infos(self.decoder.as_ref().unwrap());
                                if ir.tokens.is_empty()
                                    && ir.output_text.is_empty()
                                    && ir.reason == NotFinished
                                    && ir.gen_token_count != 0
                                {
                                    // Don't include response if it's empty, unless it's the first
                                    return None;
                                }
                            }
                            Err(err) => {
                                self.err = Some(err.clone());
                            }
                        }
                        if let Some(err) = decode_err {
                            self.err = Some(err.clone());
                            res = Err(err);
                        }
                        Some(Some((self.map_func)(res)))
                    }
                    None => Some(None),
                });
            if let Poll::Ready(None) = next {
                // Skip if output is empty (for example was a special token)
                continue;
            }
            return next.map(Option::unwrap);
        }
    }
}

/// Batching logic
/// Will be launched in a background Tokio task
///
/// Batches requests and sends them to the inference server
// #[instrument(skip(client, receiver, shared))]
async fn batching_task<B: BatchType>(
    mut client: ShardedClient,
    max_waiting_tokens: usize,
    mut queue: Queue<B>,
    decoder: Arc<Decoder>,
    generation_health: Arc<AtomicBool>,
    running_params: Arc<Mutex<RunningParamsInfoResponse>>,
) {
    let mut processor = TokenProcessor {
        entries: IntMap::default(),
        decoder: &decoder,
        generation_health,
    };

    // Get the next batch from the queue
    while let Some(batch) = queue.next_batch(processor.entries()).await {
        if enabled!(Level::DEBUG) {
            debug![
                "Pulled batch of {} request(s) from queue: {:?}",
                batch.requests.len(),
                batch.requests.iter().map(|r| r.id).collect::<Vec<u64>>()
            ];
        }
        log_new_batch(batch.id, processor.entries());

        let (mut cached_batch, _) = processor
            .prefill(&mut client, batch, vec![], None, &mut queue)
            .await;
        let mut waiting_tokens = 1;
        let mut batch_max_remaining_tokens = None;
        let mut next_prefill_after = None;

        // We loop until we do not receive any cached batch from the inference server (== until
        // all requests have met their stopping criteria)
        while let Some(batch) = cached_batch {
            let batch_size = processor.entries().len();
            let batch_id = batch.batch_id;
            let mut batches = vec![batch];

            // Recompute or decrement batch_remaining_tokens as appropriate
            batch_max_remaining_tokens = Some(
                batch_max_remaining_tokens
                    .map_or_else(|| processor.max_remaining_tokens(), |t| t - 1),
            );

            let batch_tokens = <B>::count_tokens(
                processor
                    .entries()
                    .iter()
                    .map(|(_, e)| e.input_length + e.generated_tokens as usize),
                batch_size,
            );

<<<<<<< HEAD
            running_params.lock().unwrap().batch_size = batch_size as u32;

            // println!("Felix log {:?}", running_params);

            metrics::gauge!("tgi_batch_current_size", batch_size as f64);
            metrics::gauge!("tgi_batch_input_tokens", batch_tokens as f64);
            metrics::gauge!(
=======
            set_gauge("tgi_batch_current_size", batch_size as f64);
            set_gauge("tgi_batch_input_tokens", batch_tokens as f64);
            set_gauge(
>>>>>>> c2653909
                "tgi_batch_max_remaining_tokens",
                batch_max_remaining_tokens.unwrap() as f64
            );

            // Don't interfere with current batch if it's about to complete
            if batch_max_remaining_tokens.unwrap() >= 2
                && next_prefill_after.map_or(true, |t| Instant::now() > t)
            {
                // Determine min num of requests for add-on batch based on current batch size and
                // tokens since last prefill
                let min_size = if batch_size <= 1 || waiting_tokens >= max_waiting_tokens {
                    1
                } else {
                    max(
                        1,
                        (batch_size * (max_waiting_tokens - waiting_tokens)) / max_waiting_tokens,
                    )
                };

                // Try to get a new batch
                if let Some(new_batch) = queue.try_next_batch(processor.entries(), min_size) {
                    info!(
                        "DEBUG: Pulled batch of {} extra request(s) from queue: {:?}",
                        new_batch.requests.len(),
                        new_batch
                            .requests
                            .iter()
                            .map(|r| r.id)
                            .collect::<Vec<u64>>()
                    );

                    // Determine whether existing batch needs pruning
                    let to_prune = match &batches[0].status {
                        Some(rs) if rs.completed_ids.is_empty() => vec![],
                        _ => batches.clone(),
                    };

                    // Generate one token for this new batch to have the attention past in cache
                    let first_new_id = new_batch
                        .requests
                        .first()
                        .expect("Batch can't be empty here")
                        .id;
                    let (new_cached_batch, prefill_time) = processor
                        .prefill(
                            &mut client,
                            new_batch,
                            to_prune,
                            Some(first_new_id),
                            &mut queue,
                        )
                        .await;

                    // Hack for now - update existing batch based on pruning that would have been done
                    match batches[0].status.as_mut() {
                        Some(rs) => rs.completed_ids.clear(),
                        None => batches.clear(),
                    };

                    // Reset waiting counter and batch_remaining_tokens
                    waiting_tokens = 1;
                    batch_max_remaining_tokens = None;
                    // Ensure we wait at least half as long as the last prefill took
                    // before we do another prefill (unless the entire batch completes by then)
                    next_prefill_after = Some(Instant::now().add(prefill_time / 2));
                    // Extend current batch with the new batch
                    if let Some(new_batch) = new_cached_batch {
                        let new_batch_id = new_batch.batch_id;
                        batches.push(new_batch);
                        let new_batch_size = processor.entries().len();
                        let added_batch_size = new_batch_size - batch_size;
                        let combined_batch_id;
                        if batch_size > 0 {
                            combined_batch_id = batch_id;
                            if added_batch_size > 0 {
                                info!(
                                    "Extending batch #{} of {} with additional batch #{} of {}",
                                    batch_id, batch_size, new_batch_id, added_batch_size
                                );
                                increment_counter("tgi_batch_concatenation_count", 1);
                            }
                        } else {
                            combined_batch_id = new_batch_id;
                            if new_batch_size > 0 {
                                info!(
                                    "Replacing completed batch #{} with new batch #{} of {}",
                                    batch_id, new_batch_id, new_batch_size
                                );
                            }
                        }
                        if added_batch_size > 0 {
                            log_new_batch(combined_batch_id, processor.entries());
                        }
                    } else if batches.is_empty() {
                        // All batches completed or failed, fetch a new one
                        break;
                    }
                } else {
                    next_prefill_after = None;
                }
            }

            (cached_batch, _) = processor.next_token(&mut client, batches, &mut queue).await;
            waiting_tokens += 1;
            // Reset batch_remaining_tokens if any requests in the batch completed
            if batch_max_remaining_tokens.is_some() && some_completed(&cached_batch) {
                batch_max_remaining_tokens = None;
            }
        }

        set_gauge("tgi_batch_current_size", 0.0);
        set_gauge("tgi_batch_input_tokens", 0.0);
        set_gauge("tgi_batch_max_remaining_tokens", 0.0);
    }

    info!("Batching loop exiting");
}

fn log_new_batch(id: u64, entries: &IntMap<u64, Entry>) {
    let bs = entries.len();
    if bs != 0 {
        //TODO improve what's printed here
        let total_toks = entries.iter().map(|(_, e)| e.input_length).sum::<usize>();
        let max_new_toks = entries
            .iter()
            .map(|(_, e)| e.request.parameters.max_new_tokens - e.generated_tokens)
            .max()
            .unwrap();
        info![
            "New or updated batch #{} of size {} ({} total toks), max new toks = {}",
            id, bs, total_toks, max_new_toks
        ];
    }
}

fn some_completed(batch: &Option<CachedBatch>) -> bool {
    batch.as_ref().map_or(true, |b| {
        b.status
            .as_ref()
            .map_or(true, |s| !s.completed_ids.is_empty())
    })
}

struct TokenProcessor<'a> {
    entries: IntMap<u64, Entry>,
    decoder: &'a Decoder,
    generation_health: Arc<AtomicBool>,
}

impl<'a> TokenProcessor<'a> {
    /// Mutably borrow the entries map
    fn entries(&mut self) -> &mut IntMap<u64, Entry> {
        &mut self.entries
    }

    /// Max number of tokens to generate before the current batch will complete
    fn max_remaining_tokens(&self) -> u32 {
        self.entries
            .values()
            .map(|e| e.request.parameters.max_new_tokens - e.generated_tokens)
            .sum()
    }

    async fn prefill<B: BatchType>(
        &mut self,
        client: &mut ShardedClient,
        batch: Batch,
        to_prune: Vec<CachedBatch>,
        // First request id in this batch if it doesn't comprise all current entries
        start_id: Option<u64>,
        queue: &mut Queue<B>,
    ) -> (Option<CachedBatch>, Duration) {
        let batch_size = batch.requests.len();
        let batch_tokens = batch.total_tokens;
        let start_time = Instant::now();
        observe_histogram("tgi_batch_next_tokens", batch_tokens as f64);
        observe_labeled_histogram(
            "tgi_batch_inference_batch_size", &[("method", "prefill")], batch_size as f64
        );
        let (result, prefill_time) = self
            ._wrap_future(
                client.prefill(batch, to_prune),
                "prefill",
                start_time,
                start_id,
                queue,
            )
            .await;
        info!("Prefill took {prefill_time:?} for {batch_size} inputs, {batch_tokens} total tokens");
        (result, prefill_time)
    }

    async fn next_token<B: BatchType>(
        &mut self,
        client: &mut ShardedClient,
        batches: Vec<CachedBatch>,
        queue: &mut Queue<B>,
    ) -> (Option<CachedBatch>, Duration) {
        observe_labeled_histogram(
            "tgi_batch_inference_batch_size", &[("method", "next_token")], self.entries.len() as f64
        );
        let start_time = Instant::now();
        self._wrap_future(
            client.next_token(batches),
            "next_token",
            start_time,
            None,
            queue,
        )
        .await
    }

    /// Wrap a future inside a match statement to handle errors and send the response to the Batcher
    async fn _wrap_future<B: BatchType>(
        &mut self,
        future: impl Future<Output = Result<Option<GenerateTokenResponse>, ClientError>>,
        method: &'static str,
        start_time: Instant,
        // First request id in this batch if it doesn't comprise all current entries
        start_id: Option<u64>,
        queue: &mut Queue<B>,
    ) -> (Option<CachedBatch>, Duration) {
        increment_labeled_counter("tgi_batch_inference_count", &[("method", method)], 1);

        // We process the shared queue while waiting for the response from the python shard(s)
        let queue_servicer = queue.service_queue().fuse();
        pin_mut!(future, queue_servicer);
        let result = loop {
            select! {
                result = &mut future => break result,
                _ = &mut queue_servicer => (),
            }
        };

        let elapsed = start_time.elapsed();
        let result = match result {
            Ok(Some((generated_tokens, input_tokens, errors, next_batch_id, forward_duration))) => {
                let pre_token_process_time = Instant::now();
                self.process_input_tokens(input_tokens);
                let completed_request_ids = self.process_next_tokens(generated_tokens, errors);
                // Update health
                self.generation_health.store(true, Ordering::SeqCst);
                observe_labeled_histogram(
                    "tgi_batch_inference_duration",
                    &[("method", method),
                        ("makeup", "single_only")],
                    elapsed.as_secs_f64(),
                );
                observe_labeled_histogram(
                    "tgi_batch_inference_forward_duration",
                    &[("method", method),
                        ("makeup", "single_only")],
                    forward_duration.as_secs_f64(),
                );
                observe_labeled_histogram(
                    "tgi_batch_inference_tokproc_duration",
                    &[("method", method),
                        ("makeup", "single_only")],
                    pre_token_process_time.elapsed().as_secs_f64(),
                );
                // Probably don't need this additional counter because the duration histogram
                // records a total count
                increment_labeled_counter("tgi_batch_inference_success", &[("method", method)], 1);
                Some(CachedBatch {
                    batch_id: next_batch_id,
                    status: completed_request_ids.map(|c| RequestsStatus { completed_ids: c }),
                })
            }
            // No inference was performed, only batch cleanup
            Ok(None) => None,
            // If we have an error, we discard the whole batch
            Err(err) => {
                // Update health
                self.generation_health.store(false, Ordering::SeqCst);
                let reason = match err {
                    ClientError::OutOfMemory() => "oom",
                    ClientError::Connection(_) => "connection",
                    _ => "error",
                };
                increment_labeled_counter("tgi_batch_inference_failure", &[("method", method), ("reason", reason)], 1);
                self.send_errors(err, start_id);
                None
            }
        };

        (result, elapsed)
    }

    /// Send errors to the Batcher for all `request_ids`
    fn send_errors(&mut self, error: ClientError, start_id: Option<u64>) {
        self.entries.retain(|id, entry| {
            if matches![start_id, Some(sid) if *id < sid] {
                // Keep entries that weren't in the failed request batch
                return true;
            }
            // unwrap_or is valid here as we don't care if the receiver is gone.
            entry.send_final(Err(error.clone())).unwrap_or_default();
            false
        });
    }

    /// If stop reason is StopSequence, second element of returned tuple will be
    /// Some((index into stop seq array, index of first byte of stop seq in entry.output))
    fn check_stopping_criteria(
        entry: &Entry,
        last_token_id: u32,
        eos_token_id: u32,
        new_bytes: Option<usize>,
    ) -> (StopReason, Option<(usize, usize)>) {
        let params = &entry.request.parameters;
        match params.deadline {
            Some(deadline) if Instant::now() > deadline => (TimeLimit, None),
            _ if entry.generated_tokens < params.min_new_tokens => (NotFinished, None),
            _ if last_token_id == eos_token_id => (EosToken, None),
            _ if entry.generated_tokens >= params.max_new_tokens => (
                if params.max_is_token_limit {
                    TokenLimit
                } else {
                    MaxTokens
                },
                None,
            ),
            _ => {
                if let Some(ss_match) = TokenProcessor::matches_stop_sequence(entry, new_bytes) {
                    (StopSequence, Some(ss_match))
                } else {
                    (NotFinished, None)
                }
            }
        }
    }

    /// If stop sequence matches, returns tuple
    /// (index into stop seq array, index of first byte of stop seq in entry.output)
    fn matches_stop_sequence(entry: &Entry, new_bytes: Option<usize>) -> Option<(usize, usize)> {
        new_bytes.and_then(|new_bytes_count| {
            // We compare byte subslices to avoid utf8 boundary problem
            let output = entry.output.as_ref().unwrap().output().as_bytes();
            let next_off = (output.len() + 1) - new_bytes_count;
            entry
                .request
                .parameters
                .stop_seqs
                .iter()
                .map(|ss| (ss.as_bytes(), ss.len(), next_off.saturating_sub(ss.len())))
                .enumerate()
                .find_map(|(ss_idx, (ss, len, start_off))| {
                    output[start_off..]
                        .windows(len)
                        .rposition(|w| w == ss)
                        .map(|pos| (ss_idx, start_off + pos))
                })
        })
    }

    /// Add returned input tokens to their corresponding entries
    fn process_input_tokens(&mut self, inputs: Vec<InputTokens>) {
        for input in inputs.into_iter() {
            let request_id = input.request_id;
            let e = self
                .entries
                .get_mut(&request_id)
                .expect("ID not found. This is a bug.");
            // This should be before any generated tokens are processed
            assert_eq!(e.generated_tokens, 0);

            if let Some(stream) = e.stream_tx.as_ref() {
                // In progress stream, send individual token response
                let response = InferResponse::stream_input_info(input.tokens, request_id);
                stream.send(Ok(response)).unwrap_or_default();
            } else {
                e.input_tokens = input.tokens;
            }
        }
    }

    /// Store next token for each sequence, evaluate stopping criteria,
    /// send output back for streaming or completed requests
    fn process_next_tokens(
        &mut self,
        outputs: Vec<Token>,
        errors: Vec<GenerateError>,
    ) -> Option<Vec<u64>> {
        let mut completed_ids = vec![];
        let request_count = outputs.len();
        for output in outputs.into_iter() {
            let request_id = output.request_id;
            let next_token_id = output.token_id;

            let e = self.entries.get_mut(&request_id);

            // if a client cancelled a request and speculative decoding is 
            // enabled, it's possible that the request will get removed
            // from entries table, but there can still be tokens in outputs stream 
            // corresponding to that request. ideally we could defer removing
            // the request_id from the entries table until all tokens have been 
            // processed...but for now let's just ignore them.
            if e.is_none() {
                continue;
            }

            let e = e.unwrap();

            let is_stream = e.stream_tx.is_some();
            let stop_seqs = &e.request.parameters.stop_seqs;

            if e.generated_tokens == 0 && !stop_seqs.is_empty() {
                let hold_back_bytes = match is_stream {
                    // No need to hold back bytes if we aren't streaming
                    false => 0,
                    // Ensure at least one token is held back so that its text can be trimmed
                    _ if e.request.parameters.include_stop_seq => 1,
                    // If stop sequences aren't to be output then we need to hold back at least
                    // the number of bytes that comprise the longest one
                    _ => stop_seqs.iter().map(|ss| ss.len()).max().unwrap(),
                };
                e.output = Some(IncrementalDecoderWrapper::for_decoder(
                    self.decoder,
                    self.decoder.seq2seq,
                    hold_back_bytes,
                ));
            }

            e.generated_tokens += 1;
            let token = match is_stream {
                true => Some(output),
                false => {
                    // Only accumulate token vecs in the entry if this is a non-streaming request
                    // (otherwise they're sent immediately)
                    e.token_ids.push(next_token_id);
                    if e.request.parameters.include_gen_tokens {
                        e.tokens.push(output);
                    }
                    None
                }
            };

            let mut text = None;
            let mut bytes_added = None;
            if let Some(idecoder) = &mut e.output {
                // We only do the token decoding at this stage if stop_sequence(s) are provided,
                // otherwise it can be deferred to run in per-response tasks rather than
                // the main batching loop
                match idecoder.next(next_token_id, self.decoder) {
                    Ok((decoded, added)) => {
                        text = Some(decoded);
                        bytes_added = Some(added);
                    }
                    Err(err) => {
                        // Decoding error, abort the request
                        e.send_final(Err(ClientError::Generation(err.to_string())))
                            .unwrap_or_default();
                        self.entries.remove(&request_id).unwrap();
                        info!("DEBUG: Completed req id {request_id} with reason {Error:?}");
                        completed_ids.push(request_id);
                        continue;
                    }
                }
            }

            // Evaluate stopping criteria
            let (mut stop_reason, stop_seq_match) = TokenProcessor::check_stopping_criteria(
                e,
                next_token_id,
                self.decoder.eos_token_id,
                bytes_added,
            );

            if stop_reason != NotFinished {
                // Stop criteria met, send final response for both streaming and unary cases
                let mut e = self.entries.remove(&request_id).unwrap();

                // Handle stop sequence if we are stopping due to one
                let mut stop_sequence = None;
                let mut truncate_to = None;
                if let Some((ss_index, ss_byte_offset)) = stop_seq_match {
                    // assert stop_reason == StopSequence
                    let stop_seq = e.request.parameters.stop_seqs.get(ss_index).unwrap();
                    stop_sequence = Some(stop_seq.clone());
                    truncate_to = match e.request.parameters.include_stop_seq {
                        true => Some(ss_byte_offset + stop_seq.len()),
                        false => Some(ss_byte_offset),
                    };
                }

                // Flush the output if we are doing incremental decoding
                let mut decode_err = None;
                if let Some(t) = text.as_mut() {
                    if let Err(err) = e
                        .output
                        .as_mut()
                        .unwrap()
                        .flush(truncate_to, self.decoder)
                        .map(|s| t.push_str(&s))
                    {
                        decode_err = Some(err);
                    }
                }
                let response = match decode_err {
                    Some(err) => Err(ClientError::Generation(err.to_string())),
                    _ if is_stream => Ok(InferResponse::stream_final(
                        token.unwrap(),
                        text,
                        &e,
                        request_id,
                        stop_reason,
                        stop_sequence,
                    )),
                    _ => Ok(InferResponse::unary(
                        &mut e,
                        request_id,
                        self.decoder.seq2seq,
                        stop_reason,
                        stop_sequence,
                    )),
                };
                // unwrap_or is valid here as we don't care if the receiver is gone.
                e.send_final(response).unwrap_or_default();
            } else if is_stream {
                // In progress stream, send individual token response
                let response = InferResponse::stream_inprog(
                    token.unwrap(),
                    e.generated_tokens,
                    text,
                    request_id,
                );
                if e.stream_tx.as_ref().unwrap().send(Ok(response)).is_err() {
                    // If receiver closed (request cancelled), cancel this entry
                    let e = self.entries.remove(&request_id).unwrap();
                    stop_reason = Cancelled;
                    increment_labeled_counter("tgi_request_failure", &[("err", "cancelled")], 1);
                    //TODO include request context in log message
                    warn!(
                        "Aborted streaming request {request_id} cancelled by client \
                        after generating {} token(s)",
                        e.generated_tokens
                    );
                }
            }
            // Only check non-streaming response channel every 16 tokens to avoid repeated atomic access
            else if e.generated_tokens % 16 == 0 && e.response_tx.as_ref().unwrap().is_closed() {
                // If receiver closed (request cancelled), cancel this entry
                let e = self.entries.remove(&request_id).unwrap();
                stop_reason = Cancelled;
                increment_labeled_counter("tgi_request_failure", &[("err", "cancelled")], 1);
                //TODO include request context in log message
                warn!(
                    "Aborted request {request_id} cancelled by client \
                    after generating {} token(s)",
                    e.generated_tokens
                );
            }

            if stop_reason != NotFinished {
                debug!("Completed req id {request_id} with reason {stop_reason:?}");
                completed_ids.push(request_id);
            }
        }

        // Process any errors
        for error in errors.into_iter() {
            let request_id = error.request_id;

            let e = self
                .entries
                .get_mut(&request_id)
                .expect("ID not found. This is a bug.");

            // Abort the request
            // TODO maybe send Ok result with Error stop reason instead,
            // so that any tokens already generated will be included in unary case
            let message = match e.generated_tokens {
                0 => error.message.clone(),
                n => format!["Error after generating {} tokens: {}", n, error.message],
            };
            e.send_final(Err(ClientError::Generation(message)))
                .unwrap_or_default();
            self.entries.remove(&request_id).unwrap();
            info!(
                "DEBUG: Completed req id {request_id} with reason {Error:?}: {}",
                error.message
            );
            completed_ids.push(request_id);
        }

        // Return None if all requests in this batch have completed, otherwise the list of completed ids
        if completed_ids.len() == request_count {
            None
        } else {
            Some(completed_ids)
        }
    }
}

#[derive(Debug)]
pub(crate) struct Times {
    // Queue start time
    pub(crate) queued: Instant,
    // Generation start time
    pub(crate) start: Instant,
    // Generation end time
    pub(crate) end: Instant,
}

impl From<&Entry> for Times {
    fn from(entry: &Entry) -> Self {
        Self {
            queued: entry.queue_time,
            start: entry.batch_time.unwrap(),
            end: Instant::now(),
        }
    }
}

/// This enum initially contains a vec of Token structs
/// received from the shards and containing token ids.
/// It is decoded to a vec of TokenInfo structs containing
/// the token strings, which is sent in the external gRPC response.
#[derive(Debug)]
pub(crate) enum TokenInfos {
    WithIds(Vec<Token>),
    WithStrings(Vec<TokenInfo>),
}

impl Default for TokenInfos {
    fn default() -> Self {
        WithIds(vec![])
    }
}

impl TokenInfos {
    fn clear(&mut self) {
        match self {
            WithStrings(tis) => tis.clear(),
            WithIds(tis) => tis.clear(),
        }
    }
    fn is_empty(&self) -> bool {
        match self {
            WithStrings(tis) => tis.is_empty(),
            WithIds(tis) => tis.is_empty(),
        }
    }
    pub(crate) fn to_final_vec(&self) -> Vec<TokenInfo> {
        match self {
            WithStrings(tis) => tis.to_vec(),
            _ => vec![],
        }
    }
    fn decode(&mut self, decoder: &Decoder) {
        if let WithIds(toks) = &self {
            *self = WithStrings(
                toks.iter()
                    .map(|t| TokenInfos::decode_token_info(t, decoder))
                    .collect(),
            );
        }
    }
    fn decode_token_info(with_ids: &Token, decoder: &Decoder) -> TokenInfo {
        TokenInfo {
            text: decoder.id_to_token(with_ids.token_id),
            logprob: with_ids.logprob,
            rank: with_ids.rank,
            top_tokens: with_ids
                .top_tokens
                .iter()
                .map(|tt| TopToken {
                    text: decoder.id_to_token(tt.token_id),
                    logprob: tt.logprob,
                })
                .collect(),
        }
    }
}

#[derive(Debug, Default)]
pub(crate) struct InferResponse {
    pub(crate) output_text: String,
    /// whether or not the token ids have been decoded yet
    pub(crate) is_decoded: bool,
    /// Total generated tokens so far
    pub(crate) gen_token_count: u32,
    // Set/used only for unary responses
    pub(crate) token_ids: Vec<u32>,
    // This will be max length 1 in streaming case
    // Only set in unary case if extra token info is requested
    pub(crate) tokens: TokenInfos,
    pub(crate) in_tokens: TokenInfos,
    pub(crate) reason: StopReason,
    // Stop sequence encountered iff reason == StopSequence
    pub(crate) stop_sequence: Option<String>,
    pub(crate) in_token_count: u32,
    pub(crate) times: Option<Times>,
    pub(crate) request_id: Option<u64>,
    /// Random seed used, only applicable to sampling
    pub(crate) seed: u64,
}

impl InferResponse {
    /// A dedicated message is sent with the input token info, if requested
    fn stream_input_info(in_tokens: Vec<Token>, request_id: u64) -> Self {
        Self {
            in_token_count: in_tokens.len() as u32,
            in_tokens: WithIds(in_tokens),
            is_decoded: true,
            request_id: Some(request_id),
            ..Default::default()
        }
    }
    /// Response message for in-progress stream
    fn stream_inprog(token: Token, count: u32, text: Option<String>, request_id: u64) -> Self {
        Self {
            is_decoded: text.is_some(),
            output_text: text.unwrap_or_default(),
            gen_token_count: count,
            tokens: WithIds(vec![token]),
            request_id: Some(request_id),
            ..Default::default()
        }
    }
    /// Final stream response message
    fn stream_final(
        token: Token,
        text: Option<String>,
        entry: &Entry,
        request_id: u64,
        stop_reason: StopReason,
        stop_sequence: Option<String>,
    ) -> Self {
        Self {
            is_decoded: text.is_some(),
            output_text: text.unwrap_or_default(),
            gen_token_count: entry.generated_tokens,
            tokens: WithIds(vec![token]),
            reason: stop_reason,
            stop_sequence,
            times: Some(entry.into()),
            request_id: Some(request_id),
            seed: entry.request.parameters.seed.unwrap_or_default(),
            ..Default::default()
        }
    }
    /// Unary response message
    fn unary(
        entry: &mut Entry,
        request_id: u64,
        seq2seq: bool,
        stop_reason: StopReason,
        stop_sequence: Option<String>,
    ) -> Self {
        let mut text = String::new();
        if entry.request.parameters.include_input_text {
            text += &*entry.request.inputs;
            if seq2seq {
                text += "\n\n";
            }
        }
        let is_decoded;
        if let Some(out_decoder) = take(&mut entry.output) {
            is_decoded = true;
            if text.is_empty() {
                text = out_decoder.into_string();
            } else {
                text.push_str(out_decoder.output())
            }
        } else {
            is_decoded = false;
        }
        Self {
            output_text: text,
            is_decoded,
            gen_token_count: entry.generated_tokens,
            token_ids: take(&mut entry.token_ids),
            tokens: WithIds(take(&mut entry.tokens)),
            in_tokens: WithIds(take(&mut entry.input_tokens)),
            reason: stop_reason,
            stop_sequence,
            times: Some((&*entry).into()),
            request_id: Some(request_id),
            in_token_count: entry.input_length as u32,
            seed: entry.request.parameters.seed.unwrap_or_default(),
        }
    }
    /// If time limit is expired before generation starts
    pub(crate) fn early_timeout(entry: &Entry) -> Self {
        Self {
            reason: TimeLimit,
            is_decoded: true,
            // We only include input token count in the unary case, since it will have
            // already been sent in the streaming case
            in_token_count: if entry.response_tx.is_some() {
                entry.input_length as u32
            } else {
                0
            },
            times: Some(entry.into()),
            ..Default::default()
        }
    }

    pub(crate) fn decode_output_text(&mut self, decoder: &Decoder) -> Result<(), InferError> {
        if !self.is_decoded {
            self.output_text += &*decoder.decode(take(&mut self.token_ids), true, true)?;
            self.is_decoded = true;
        }
        Ok(())
    }

    pub(crate) fn decode_token_infos(&mut self, decoder: &Decoder) {
        self.tokens.decode(decoder);
        self.in_tokens.decode(decoder);
    }

    pub(crate) fn ensure_decoded(mut self, decoder: &Decoder) -> Result<InferResponse, InferError> {
        self.decode_token_infos(decoder);
        self.decode_output_text(decoder).map(|_| self)
    }
}

#[derive(Debug, Error, Clone)]
pub enum InferError {
    #[error("Request failed during generation: {0}")]
    GenerationError(String),
    #[error("Request failed during detokenization: {0}")]
    DetokenizationError(String),
    #[error("Server too busy")]
    RequestQueueFull(),
}

/// Convert to Axum supported format
impl From<InferError> for (StatusCode, Json<ErrorResponse>) {
    fn from(err: InferError) -> Self {
        (
            StatusCode::FAILED_DEPENDENCY,
            Json(ErrorResponse {
                error: err.to_string(),
            }),
        )
    }
}<|MERGE_RESOLUTION|>--- conflicted
+++ resolved
@@ -453,19 +453,13 @@
                 batch_size,
             );
 
-<<<<<<< HEAD
             running_params.lock().unwrap().batch_size = batch_size as u32;
 
             // println!("Felix log {:?}", running_params);
 
-            metrics::gauge!("tgi_batch_current_size", batch_size as f64);
-            metrics::gauge!("tgi_batch_input_tokens", batch_tokens as f64);
-            metrics::gauge!(
-=======
             set_gauge("tgi_batch_current_size", batch_size as f64);
             set_gauge("tgi_batch_input_tokens", batch_tokens as f64);
             set_gauge(
->>>>>>> c2653909
                 "tgi_batch_max_remaining_tokens",
                 batch_max_remaining_tokens.unwrap() as f64
             );
