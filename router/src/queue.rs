use crate::pb::fmaas::RunningParamsInfoResponse;
use std::sync::Mutex;
use std::{
    collections::{BTreeSet, VecDeque},
    mem::take,
    ops::Add,
    time::Duration,
    sync::Arc,
};

use nohash_hasher::IntMap;
use text_generation_client::{
    Batch, ClientError, LengthPenalty, NextTokenChooserParameters, Request, RequestedDetails, Token,
};
use tokio::{
    sync::{
        mpsc::{
            error::TryRecvError::{Disconnected, Empty},
            Receiver, UnboundedSender,
        },
        oneshot::Sender,
    },
    time::Instant,
};
use tracing::info;

use crate::{
    batch_types::BatchType, batcher::InferResponse, decoder::IncrementalDecoderWrapper,
    GenerateParameters, GenerateRequest,
};
use crate::metrics::{increment_counter, increment_labeled_counter, observe_histogram, set_gauge};

// Requests that fit into the next batch can overtake others
// that don't as long as they arrive within this amount of time after
const CUTOFF_DURATION: Duration = Duration::from_secs(1);

/// Queue entry / in-progress request state
#[derive(Debug)]
pub(crate) struct Entry {
    /// Request
    pub request: GenerateRequest,
    /// Response senders to communicate between the Batcher and the batching_task
    /// Exactly one of these will be non-None
    pub response_tx: Option<Sender<Result<InferResponse, ClientError>>>,
    pub stream_tx: Option<UnboundedSender<Result<InferResponse, ClientError>>>,
    /// Number of tokens in the input
    pub input_length: usize,
    /// Number of virtual tokens in the prefix, if one is specified
    pub prefix_length: usize,
    /// Instant when this entry was queued
    pub queue_time: Instant,
    /// Instant when this entry was added to a batch (queue end time)
    pub batch_time: Option<Instant>,
    /// Generated token ids, populated only in non-streaming case
    pub token_ids: Vec<u32>,
    /// Generated tokens
    pub tokens: Vec<Token>,
    /// Input tokens
    pub input_tokens: Vec<Token>,
    /// Accumulates output, used only when stop sequences are provided
    pub output: Option<IncrementalDecoderWrapper>,
    /// Generated token count
    pub generated_tokens: u32,
}

impl Entry {
    pub(crate) fn new(
        request: GenerateRequest,
        input_length: usize,
        prefix_length: usize,
        response_tx: Option<Sender<Result<InferResponse, ClientError>>>,
        stream_tx: Option<UnboundedSender<Result<InferResponse, ClientError>>>,
    ) -> Self {
        Self {
            request,
            response_tx,
            stream_tx,
            input_length,
            prefix_length,
            input_tokens: vec![],
            queue_time: Instant::now(),
            batch_time: None,
            token_ids: vec![],
            tokens: vec![],
            output: None,
            generated_tokens: 0,
        }
    }

    pub(crate) fn is_cancelled(&self) -> bool {
        if self.response_tx.is_some() {
            self.response_tx.as_ref().unwrap().is_closed()
        } else {
            self.stream_tx.as_ref().unwrap().is_closed()
        }
    }

    pub(crate) fn deadline_exceeded(&self) -> bool {
        matches![self.request.parameters.deadline, Some(d) if d < Instant::now()]
    }

    // Convenience method for sending a terminating response
    pub(crate) fn send_final(
        &mut self,
        result: Result<InferResponse, ClientError>,
    ) -> Result<(), Result<InferResponse, ClientError>> {
        if self.response_tx.is_some() {
            let rtx = take(&mut self.response_tx);
            rtx.unwrap().send(result)
        } else {
            self.stream_tx
                .as_mut()
                .unwrap()
                .send(result)
                .map_err(|s| s.0)
        }
    }
}

#[derive(Debug)]
pub(crate) struct BatchingConfig {
    /// Upper bound on number of requests in a batch
    pub(crate) size_limit: usize,
    /// Maximum batch "weight" at any point of time (takes sequence lengths into account)
    pub(crate) weight_limit: usize,
    /// Maximum percentage of pad tokens in prefill batches. In range [0, 1]
    pub(crate) prefill_padding_limit: f32,
}

/// Request Queue
#[derive(Debug)]
pub(crate) struct Queue<B: BatchType> {
    /// Batching config
    config: BatchingConfig,
    /// Batch type
    batch_type: B,

    receiver: Receiver<Vec<Entry>>,
    // Staging buffer, filled until max_size is reached
    buffer: VecDeque<Entry>,
    /// Id of the next entry
    next_id: u64,
    /// Id of the next batch
    next_batch_id: u64,

    // Keep track what was logged in the last call to try_next_batch
    // so as to avoid many repeating entries in the log
    last_logged: Option<(usize, usize)>,

    /// Just a constant empty map to reuse
    empty_map: IntMap<u64, Entry>,
    running_params: Arc<Mutex<RunningParamsInfoResponse>>
}

impl<B: BatchType> Queue<B> {
    pub(crate) fn new(
        config: BatchingConfig,
        _batch_type: B,
        receiver: Receiver<Vec<Entry>>,
        running_params: Arc<Mutex<RunningParamsInfoResponse>>,
    ) -> Self {
        Self {
            config,
            receiver,
            buffer: VecDeque::new(),
            next_id: 0,
            next_batch_id: 1,
            batch_type: _batch_type,
            last_logged: None,
            empty_map: IntMap::default(),
            running_params: running_params,
        }
    }

    /// Get the next batch, blocking until available
    /// Corresponding entries are added to the entries map
    /// Returns None only if the queue has been closed
    pub(crate) async fn next_batch(&mut self, entries: &mut IntMap<u64, Entry>) -> Option<Batch> {
        loop {
            if self.buffer.is_empty() {
                // Await on the queue while the buffer is empty
                match self.receiver.recv().await {
                    Some(ents) => self.add_to_buffer(ents),
                    // Queue closed, we must be shutting down
                    None => return None,
                }
                loop {
                    match self.receiver.try_recv() {
                        Ok(ents) => self.add_to_buffer(ents),
                        Err(Empty) => break,
                        Err(Disconnected) => return None,
                    }
                }
            }
            // We have at least one entry in the buffer
            if let Some(batch) = self.try_next_batch(entries, 1) {
                return Some(batch);
            }
        }
    }

    /// Returns a future that can be awaited to consume requests from the queue's
    /// shared channel into it's internal buffer. The future never completes.
    pub(crate) async fn service_queue(&mut self) {
        // First prune existing cancelled or expired requests
        let mut pruned = false;
        self.buffer.retain_mut(|entry| match entry {
            entry if entry.is_cancelled() => {
                increment_labeled_counter("tgi_request_failure", &[("err", "cancelled")], 1);
                pruned = true;
                false
            }
            entry if entry.deadline_exceeded() => {
                // Send timeout response
                increment_labeled_counter("tgi_request_failure", &[("err", "timeout")], 1);
                entry.batch_time = Some(Instant::now());
                entry
                    .send_final(Ok(InferResponse::early_timeout(entry)))
                    .unwrap_or_default();
                pruned = true;
                false
            }
            _ => true,
        });

        if pruned {
<<<<<<< HEAD
            self.running_params.lock().unwrap().queue_length = self.buffer.len() as u32;
            metrics::gauge!("tgi_queue_size", self.buffer.len() as f64);
=======
            set_gauge("tgi_queue_size", self.buffer.len() as f64);
>>>>>>> c2653909
        }

        while let Some(ents) = self.receiver.recv().await {
            self.add_to_buffer(ents);
        }
    }

    fn add_to_buffer(&mut self, new_entries: Vec<Entry>) {
        self.buffer.extend(new_entries);
<<<<<<< HEAD
        self.running_params.lock().unwrap().queue_length = self.buffer.len() as u32;
        metrics::gauge!("tgi_queue_size", self.buffer.len() as f64);
=======
        set_gauge("tgi_queue_size", self.buffer.len() as f64);
>>>>>>> c2653909
    }

    #[allow(dead_code)]
    fn get_queue_length(&mut self) -> usize{
        return self.buffer.len()
    }

    /// Get the next batch without blocking.
    /// Corresponding entries are added to the entries map
    pub(crate) fn try_next_batch(
        &mut self,
        entries: &mut IntMap<u64, Entry>,
        min_size: usize,
    ) -> Option<Batch> {
        let buffer_size = self.buffer.len();
        if buffer_size < min_size {
            // Not enough requests waiting to reach min_size
            self.last_logged = None;
            return None;
        }

        let mut total_count = entries.len();
        if total_count + min_size > self.config.size_limit {
            // Not enough space to fit min_size within max batch size
            self.last_logged = None;
            return None;
        }

        // Indices into buffer of entries chosen to add to next batch
        let mut chosen_indices = vec![];
        let mut btree = None;
        let mut time_cutoff = None;

        let now = Instant::now();
        let mut batch_stats = <B>::compute_stats(entries);
        let mut prefill_stats = <B>::compute_stats(&self.empty_map);

        // Compute the effective prefill weight limit, taking into account space already consumed
        // by the in-progress batch
        let effective_prefill_weight_limit = match self.config.weight_limit {
            prefill_limit if prefill_limit == 0 || total_count == 0 => prefill_limit,
            prefill_limit => {
                let current_batch_weight = self
                    .batch_type
                    .batch_initial_weight(&batch_stats, total_count);
                let pct_space_free =
                    1.0 - (current_batch_weight as f64 / self.config.weight_limit as f64);
                let limit = (pct_space_free * prefill_limit as f64) as usize;
                if limit == 0 {
                    return None;
                }
                limit
            }
        };
        let max_prefill_padding = self.config.prefill_padding_limit;

        // We first do a read-only pass over the queue to allow skipping over large entries
        // that don't fit in the current batch to reach smaller entries that do
        for (index, entry) in self.buffer.iter().enumerate() {
            let config = &self.config;
            if matches!(time_cutoff, Some(t) if entry.queue_time > t) {
                break;
            }

            // For the purposes of deciding if a request can fit into a batch,
            // the input length needs to take the length of the prefix into account as well
            let input_len = entry.input_length + entry.prefix_length;
            let output_len = entry.request.parameters.max_new_tokens as usize;
            let next_stats = <B>::update_stats(&batch_stats, input_len, output_len);

            // Avoid more granular analysis if possible
            if self
                .batch_type
                .batch_max_weight(&next_stats, total_count + 1)
                > config.weight_limit
            {
                // We aren't sure whether this next request will fit, so populate
                // a btree with the current batch of requests, the set of
                // requests already evaluated, and this one, and perform more
                // granular analysis to verify that the batch shape won't exceed
                // the limit at any point

                // Allocate btree the first time it's required
                let tree = btree.get_or_insert_with(|| {
                    let mut t = Box::<BTreeSet<(usize, usize, usize)>>::default();
                    // Populate with records corresponding to all existing and pending entries
                    let pending = chosen_indices
                        .iter()
                        .map(|i| (&0, self.buffer.get(*i).unwrap()));
                    for (_, e) in entries.iter().chain(pending) {
                        let generated_count = e.generated_tokens as usize;
                        t.insert((
                            e.request.parameters.max_new_tokens as usize - generated_count,
                            e.input_length + e.prefix_length + generated_count,
                            t.len(),
                        ));
                    }
                    t
                });
                // Add the current entry
                tree.insert((output_len, input_len, tree.len()));

                // Perform analysis
                if self
                    .batch_type
                    .exceeds_weight(tree, config.weight_limit, output_len)
                {
                    if chosen_indices.len() + buffer_size < min_size + index + 1 {
                        // We don't have enough remaining to meet min_size
                        self.last_logged = None;
                        return None;
                    }
                    // Remove our tuple from the set
                    tree.remove(&(output_len, input_len, tree.len() - 1));
                    time_cutoff.get_or_insert_with(|| entry.queue_time.add(CUTOFF_DURATION));
                    continue;
                }
                increment_counter("tgi_granular_batch_addition", 1);
            } else if let Some(tree) = btree.as_mut() {
                // If we initialized the btree for a prior request, keep it updated
                tree.insert((output_len, input_len, tree.len()));
            }
            // Here, we can add this request to the batch without breaching memory limit
            if time_cutoff.is_some() {
                increment_counter("tgi_queue_jump", 1);
            }

            // Also check whether adding this request will breach the prefill weight limit
            if effective_prefill_weight_limit > 0 || max_prefill_padding < 1.0 {
                let next_prefill_stats = <B>::update_stats(&prefill_stats, input_len, 0);
                let batch_size = chosen_indices.len() + 1;
                let mut skip = false;
                if effective_prefill_weight_limit > 0 {
                    let prefill_weight = self
                        .batch_type
                        .prefill_weight(&next_prefill_stats, batch_size);
                    if prefill_weight > effective_prefill_weight_limit {
                        skip = true;
                        increment_counter("tgi_prefill_weight_limit_exceeded", 1);
                    }
                }
                if !skip && max_prefill_padding < 1.0 {
                    let percentage_padding = <B>::percent_padding(&next_prefill_stats, batch_size);
                    if percentage_padding > max_prefill_padding {
                        skip = true;
                        //TODO if we skip due to padding and added other requests from queue,
                        // we could consider doing another pass since the padding proportion may have decreased
                        increment_counter("tgi_prefill_padding_limit_exceeded", 1);
                    }
                }
                if skip {
                    if let Some(tree) = btree.as_mut() {
                        // Remove our tuple from the set
                        tree.remove(&(output_len, input_len, tree.len() - 1));
                    }
                    time_cutoff.get_or_insert_with(|| entry.queue_time.add(CUTOFF_DURATION));
                    increment_counter("tgi_prefill_weight_limit_exceeded", 1);
                    continue;
                }
                prefill_stats = next_prefill_stats;
            }

            batch_stats = next_stats;

            chosen_indices.push(index);
            total_count += 1;
            if total_count >= config.size_limit {
                break;
            }
        }

        let chosen_count = chosen_indices.len();
        if chosen_count == 0 {
            // Don't repeatedly log when no requests were chosen if the current/waiting
            // request counts haven't changed
            let current_counts = Some((buffer_size, total_count));
            if self.last_logged != current_counts {
                self.last_logged = current_counts;
                info!("Chose 0 out of {buffer_size} requests from buffer, total now {total_count}");
            }
            return None;
        }

        self.last_logged = None;
        info!(
            "Chose {chosen_count} out of {buffer_size} requests from buffer, \
                total now {total_count}"
        );

        let some_now = Some(now);
        let requests = chosen_indices
            .iter()
            .enumerate()
            .map(|(i, index)| {
                let mut entry = self.buffer.remove(index - i).expect("bug");
                // Allocate new id
                let id = self.next_id;
                self.next_id += 1;
                let request = Request {
                    id,
                    prefix_id: entry.request.prefix_id.clone().unwrap_or_default(),
                    inputs: entry.request.inputs.clone(),
                    input_length: entry.input_length as u32,
                    max_output_length: entry.request.parameters.max_new_tokens,
                    truncate: entry.request.parameters.truncate_input_tokens > 0,
                    parameters: Some((&entry.request.parameters).into()),
                    stream_response: entry.stream_tx.is_some(),
                    details: (&entry.request.parameters).into(),
                };
                // Set batch_time
                entry.batch_time = some_now;
                observe_histogram(
                    "tgi_request_queue_duration",
                    (now - entry.queue_time).as_secs_f64()
                );
                // Insert into entries IntMap
                entries.insert(id, entry);
                request
            })
            .collect::<Vec<Request>>();

        let batch_tokens = <B>::count_tokens(
            requests.iter().map(|r| r.input_length as usize),
            chosen_count,
        );
<<<<<<< HEAD
        metrics::gauge!("tgi_queue_size", self.buffer.len() as f64);
        self.running_params.lock().unwrap().queue_length = self.buffer.len() as u32;
=======
        set_gauge("tgi_queue_size", self.buffer.len() as f64);
>>>>>>> c2653909
        let batch = Batch {
            id: self.next_batch_id,
            requests,
            total_tokens: batch_tokens as u32,
        };
        // Increment batch id
        self.next_batch_id += 1;
        Some(batch)
    }
}

impl From<&GenerateParameters> for NextTokenChooserParameters {
    fn from(parameters: &GenerateParameters) -> Self {
        Self {
            temperature: parameters.temperature,
            top_k: parameters.top_k as u32,
            top_p: parameters.top_p,
            typical_p: parameters.typical_p,
            min_new_tokens: parameters.min_new_tokens,
            seed: parameters.seed,
            repetition_penalty: match parameters.repetition_penalty {
                x if x == 1.0 || x == 0.0 => None,
                theta => Some(theta),
            },
            length_penalty: parameters
                .length_penalty
                .map(|(start_index, decay_factor)| LengthPenalty {
                    start_index,
                    decay_factor,
                }),
        }
    }
}

impl From<&GenerateParameters> for Option<RequestedDetails> {
    fn from(parameters: &GenerateParameters) -> Self {
        Some(RequestedDetails {
            input_toks: parameters.include_input_tokens,
            logprobs: parameters.include_logprobs,
            ranks: parameters.include_ranks,
            top_n_toks: parameters.include_top_n,
        })
    }
}<|MERGE_RESOLUTION|>--- conflicted
+++ resolved
@@ -224,12 +224,7 @@
         });
 
         if pruned {
-<<<<<<< HEAD
-            self.running_params.lock().unwrap().queue_length = self.buffer.len() as u32;
-            metrics::gauge!("tgi_queue_size", self.buffer.len() as f64);
-=======
             set_gauge("tgi_queue_size", self.buffer.len() as f64);
->>>>>>> c2653909
         }
 
         while let Some(ents) = self.receiver.recv().await {
@@ -239,12 +234,7 @@
 
     fn add_to_buffer(&mut self, new_entries: Vec<Entry>) {
         self.buffer.extend(new_entries);
-<<<<<<< HEAD
-        self.running_params.lock().unwrap().queue_length = self.buffer.len() as u32;
-        metrics::gauge!("tgi_queue_size", self.buffer.len() as f64);
-=======
         set_gauge("tgi_queue_size", self.buffer.len() as f64);
->>>>>>> c2653909
     }
 
     #[allow(dead_code)]
@@ -470,12 +460,7 @@
             requests.iter().map(|r| r.input_length as usize),
             chosen_count,
         );
-<<<<<<< HEAD
-        metrics::gauge!("tgi_queue_size", self.buffer.len() as f64);
-        self.running_params.lock().unwrap().queue_length = self.buffer.len() as u32;
-=======
         set_gauge("tgi_queue_size", self.buffer.len() as f64);
->>>>>>> c2653909
         let batch = Batch {
             id: self.next_batch_id,
             requests,
